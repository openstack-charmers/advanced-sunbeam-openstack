# Copyright 2021 Canonical Ltd.
#
# Licensed under the Apache License, Version 2.0 (the "License");
# you may not use this file except in compliance with the License.
# You may obtain a copy of the License at
#
#     http://www.apache.org/licenses/LICENSE-2.0
#
# Unless required by applicable law or agreed to in writing, software
# distributed under the License is distributed on an "AS IS" BASIS,
# WITHOUT WARRANTIES OR CONDITIONS OF ANY KIND, either express or implied.
# See the License for the specific language governing permissions and
# limitations under the License.

"""Base classes for defining a charm using the Operator framework.

ConfigContext objects can be used when rendering templates. They idea is to
create reusable contexts which translate charm config, deployment state etc.
These are not specific to a relation.
"""

from __future__ import annotations
import logging
from typing import TYPE_CHECKING

if TYPE_CHECKING:
    import advanced_sunbeam_openstack.charm

logger = logging.getLogger(__name__)

# XXX Dulpicating definition in relation handlers
ERASURE_CODED = "erasure-coded"
REPLICATED = "replacated"


class ConfigContext:
    """Base class used for creating a config context."""

    def __init__(
        self,
        charm: "advanced_sunbeam_openstack.charm.OSBaseOperatorCharm",
        namespace: str,
    ) -> None:
        """Run constructor."""
        self.charm = charm
        self.namespace = namespace
        for k, v in self.context().items():
            k = k.replace("-", "_")
            setattr(self, k, v)

    @property
    def ready(self) -> bool:
        """Whether the context has all the data is needs."""
        return True

    def context(self) -> dict:
        """Context used when rendering templates."""
        raise NotImplementedError


class CharmConfigContext(ConfigContext):
    """A context containing all of the charms config options."""

    def context(self) -> dict:
        """Charms config options."""
        return self.charm.config


class WSGIWorkerConfigContext(ConfigContext):
    """Configuration context for WSGI configuration."""

    def context(self) -> dict:
        """WSGI configuration options."""
        log_svc_name = self.charm.service_name.replace('-', '_')
        return {
            "name": self.charm.service_name,
            "user": self.charm.service_user,
            "group": self.charm.service_group,
            "wsgi_admin_script": self.charm.wsgi_admin_script,
            "wsgi_public_script": self.charm.wsgi_public_script,
<<<<<<< HEAD
            "error_log": f"/var/log/apache2/{log_svc_name}_error.log",
            "custom_log": f"/var/log/apache2/{log_svc_name}_access.log",
=======
        }


class CephConfigurationContext(ConfigContext):
    """Ceph configuration context."""

    def context(self) -> None:
        """Ceph configuration context."""
        config = self.charm.model.config.get
        ctxt = {}
        if config("pool-type") and config("pool-type") == "erasure-coded":
            base_pool_name = config("rbd-pool") or config("rbd-pool-name")
            if not base_pool_name:
                base_pool_name = self.charm.app.name
            ctxt["rbd_default_data_pool"] = base_pool_name
        return ctxt


class CinderCephConfigurationContext(ConfigContext):
    """Cinder Ceph configuration context."""

    def context(self) -> None:
        """Cinder Ceph configuration context."""
        config = self.charm.model.config.get
        data_pool_name = config('rbd-pool-name') or self.charm.app.name
        if config('pool-type') == ERASURE_CODED:
            pool_name = (
                config('ec-rbd-metadata-pool') or
                f"{data_pool_name}-metadata"
            )
        else:
            pool_name = data_pool_name
        backend_name = config('volume-backend-name') or self.charm.app.name
        # TODO:
        # secret_uuid needs to be generated and shared for the app
        return {
            'cluster_name': self.charm.app.name,
            'rbd_pool': pool_name,
            'rbd_user': self.charm.app.name,
            'backend_name': backend_name,
            'backend_availability_zone': config('backend-availability-zone'),
>>>>>>> d987434d
        }<|MERGE_RESOLUTION|>--- conflicted
+++ resolved
@@ -78,10 +78,8 @@
             "group": self.charm.service_group,
             "wsgi_admin_script": self.charm.wsgi_admin_script,
             "wsgi_public_script": self.charm.wsgi_public_script,
-<<<<<<< HEAD
             "error_log": f"/var/log/apache2/{log_svc_name}_error.log",
             "custom_log": f"/var/log/apache2/{log_svc_name}_access.log",
-=======
         }
 
 
@@ -123,5 +121,4 @@
             'rbd_user': self.charm.app.name,
             'backend_name': backend_name,
             'backend_availability_zone': config('backend-availability-zone'),
->>>>>>> d987434d
         }